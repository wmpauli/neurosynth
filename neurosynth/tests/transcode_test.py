# this script allows you to do some basic cross-species mapping.  For
# this script to work, you first need to download our version of the
# neurosynth data.  This is done in two step (one small, and one big
# step):

<<<<<<< HEAD
=======
# 1. git clone https://github.com/wmpauli/neurosynth-data.git
# 2. run the download_feature_images.sh script in the folder created above

>>>>>>> 02bd1884
from os import path 
from neurosynth.base.dataset import Dataset
from neurosynth.base.dataset import FeatureTable
from neurosynth.base import transformations
from neurosynth.base.imageutils import *
from neurosynth.base.mask import Masker
from neurosynth.analysis import meta, decode, transcode
import os, sys
import nibabel as nb
import nibabel as nib
import matplotlib.pyplot as plt
import pandas as pd
import seaborn


def get_p_value(r, df):
    from scipy.special import betainc
    t_squared = r*r * (df / ((1.0 - r) * (1.0 + r)))
    prob = betainc(0.5*df, 0.5, df / (df + t_squared))
    return prob

resource_dir = path.join(path.pardir, 'resources') 

<<<<<<< HEAD
# this might now be the most common use, but for demonstration
# purposes, we are going to have this script process arguments, so
# that we can quickly reproduce the figures of the manuscript
goal = sys.argv[1]
if goal == 'prelimbic':
    # we are using an anatomical masks, based on the the Paxinos atlas
    images_to_decode = [path.join(resource_dir, 'prelimbic.nii.gz')]
    direction = 'rat2human'
elif goal == 'frontolateral':
    # we are using an anatomical mask, based on the harvard-oxford anatomical atlas
    images_to_decode = [path.join(resource_dir, 'middle_frontal_gyrus.nii.gz')]
    direction = 'human2rat'
elif goal == 'fear':
    # we are using the results from a previously run reverse inference for the feature 'fear' in rodents
    images_to_decode = [path.join(resource_dir, 'fear_pFgA_z_FDR_0.01.nii.gz')]
    direction = 'rat2human'
elif goal == 'spatial_memory':
    # we are using the results from a previously run reverse inference for the feature 'fear' in rodents
    images_to_decode = [path.join(resource_dir, 'spatialMemory_pFgA_z_FDR_0.01.nii.gz')]
    direction = 'rat2human'
else:
    print('Please provide an argument for what you would like to do regarding cross-species mapping')
    exit(1)

# this is the main workhorse. This can be initialized different, for
# example by providing a list of folders and the names of features.
# Here, we are relying on a previously stored version, which is also
# faster. If you do want to start from scratch, start by running the
# script 'prepare_transcoder.py' in this directory
transcoder = transcode.Transcoder(source='from_arrays')
=======
# Here, we are relying on a previously created feature_iamges, which
# is also faster. If you do want to start from scratch, start by
# running the script 'prepare_transcoder.py' in this directory.  This
# variable should point to the folder on your computer where you
# downloaded the feature images, ideally in your clone of the
# wmpauli/neurosynth-data repository
dataset_dir = path.join(os.path.expanduser('~'), 'Documents', 'neurosynth-data')

# This can be initialized different, for example by providing a list
# of folders and the names of features.  
transcoder = transcode.Transcoder(source='from_arrays', dataset_dir=dataset_dir)

resource_dir = path.join(path.pardir, 'resources') 

# as an example, we will map the prelimbic cortex from rodents to humans
images_to_decode = [os.path.join(resource_dir, 'prelimbic.nii.gz')]
direction = 'rat2human'
>>>>>>> 02bd1884


df = pd.DataFrame(columns=transcoder.feature_names)
top_features = []

for image_to_decode in images_to_decode:
    feature_vector, result = transcoder.transcode(image_to_decode, direction=direction)
    top_features += transcoder.get_top_features(feature_vector)
    df = df.append(pd.DataFrame(feature_vector.T, columns=df.columns))    
                    
df_s = df[top_features]

# create a plot for illustration purposes
ax = plt.subplot(111) 
for f in range(df_s.shape[0]):
    ax.plot(np.array(df_s.iloc[f,:]), label=None)
plt.xticks(np.arange(df_s.shape[1]), df_s.columns, rotation=45)
seaborn.despine()
plt.tight_layout()
plt.legend()
plt.show()

# perform FWE correction, by dividing by the number of voxels
result_fwe = result.copy()
df = len(feature_vector)
prob = get_p_value(result, df)
result_fwe[prob > .05 / result.shape[1]] = 0.0

# save results
result_path = os.path.join('results','transcoder')
if not path.exists(result_path):
    os.makedirs(result_path)

result_file = os.path.join(result_path, '%s.nii.gz' % goal)
print("Saving results to: %s" % result_file)
save_img(result_fwe, result_file, transcoder.maskers[transcoder.target_idx]) 
<|MERGE_RESOLUTION|>--- conflicted
+++ resolved
@@ -3,12 +3,10 @@
 # neurosynth data.  This is done in two step (one small, and one big
 # step):
 
-<<<<<<< HEAD
-=======
+
 # 1. git clone https://github.com/wmpauli/neurosynth-data.git
 # 2. run the download_feature_images.sh script in the folder created above
 
->>>>>>> 02bd1884
 from os import path 
 from neurosynth.base.dataset import Dataset
 from neurosynth.base.dataset import FeatureTable
@@ -32,7 +30,6 @@
 
 resource_dir = path.join(path.pardir, 'resources') 
 
-<<<<<<< HEAD
 # this might now be the most common use, but for demonstration
 # purposes, we are going to have this script process arguments, so
 # that we can quickly reproduce the figures of the manuscript
@@ -63,7 +60,7 @@
 # faster. If you do want to start from scratch, start by running the
 # script 'prepare_transcoder.py' in this directory
 transcoder = transcode.Transcoder(source='from_arrays')
-=======
+
 # Here, we are relying on a previously created feature_iamges, which
 # is also faster. If you do want to start from scratch, start by
 # running the script 'prepare_transcoder.py' in this directory.  This
@@ -71,17 +68,6 @@
 # downloaded the feature images, ideally in your clone of the
 # wmpauli/neurosynth-data repository
 dataset_dir = path.join(os.path.expanduser('~'), 'Documents', 'neurosynth-data')
-
-# This can be initialized different, for example by providing a list
-# of folders and the names of features.  
-transcoder = transcode.Transcoder(source='from_arrays', dataset_dir=dataset_dir)
-
-resource_dir = path.join(path.pardir, 'resources') 
-
-# as an example, we will map the prelimbic cortex from rodents to humans
-images_to_decode = [os.path.join(resource_dir, 'prelimbic.nii.gz')]
-direction = 'rat2human'
->>>>>>> 02bd1884
 
 
 df = pd.DataFrame(columns=transcoder.feature_names)
